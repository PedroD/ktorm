--- conflicted
+++ resolved
@@ -177,7 +177,7 @@
             set(it.hireDate, LocalDate.now())
             set(it.departmentId, 1)
 
-            onDuplicateKey {
+            onConflict {
                 set(it.salary, it.salary + 900)
             }
         }.let { createdId ->
@@ -198,7 +198,7 @@
             set(it.hireDate, LocalDate.now())
             set(it.departmentId, 1)
 
-            onDuplicateKey {
+            onConflict {
                 set(it.salary, it.salary + 900)
             }
         }.let { (createdId, createdName) ->
@@ -221,7 +221,7 @@
             set(it.hireDate, LocalDate.now())
             set(it.departmentId, 1)
 
-            onDuplicateKey(it.id) {
+            onConflict(it.id) {
                 set(it.salary, it.salary + 900)
             }
         }.let { (createdId, createdName, createdSalary) ->
@@ -271,8 +271,6 @@
     }
 
     @Test
-<<<<<<< HEAD
-=======
     fun testBulkInsertWithUpdate() {
         // Make sure we are creating new entries in the table (avoid colliding with existing test data)
         val id1 = (Math.random() * 10000).roundToInt()
@@ -319,7 +317,6 @@
     }
 
     @Test
->>>>>>> 0ee0f38d
     fun testBulkInsertReturning() {
         database.bulkInsertReturning(
             Employees,
@@ -410,13 +407,8 @@
         }.let { created ->
             assert(
                 listOf(
-<<<<<<< HEAD
-                    Triple(10003,"vince","trainee"),
-                    Triple(50003,"vince","engineer")
-=======
                     Triple(10003, "vince", "trainee"),
                     Triple(50003, "vince", "engineer")
->>>>>>> 0ee0f38d
                 ) == created
             )
         }
