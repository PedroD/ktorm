--- conflicted
+++ resolved
@@ -107,11 +107,6 @@
                             email = "ray.eldath@outlook.com"
                         }
                         developer {
-<<<<<<< HEAD
-                            id = "arustleund"
-                            name = "Andrew Rustleund"
-                            email = "andrew@rustleund.com"
-=======
                             id = "hangingman"
                             name = "hiroyuki.nagata"
                             email = "idiotpanzer@gmail.com"
@@ -120,7 +115,11 @@
                             id = "onXoot"
                             name = "beetlerx"
                             email = "beetlerx@gmail.com"
->>>>>>> 43e60eb0
+                        }
+                        developer {
+                            id = "arustleund"
+                            name = "Andrew Rustleund"
+                            email = "andrew@rustleund.com"
                         }
                     }
                     scm {
